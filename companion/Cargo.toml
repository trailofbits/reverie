--- conflicted
+++ resolved
@@ -17,12 +17,8 @@
 serde = {version = "1.0", features = ["derive"]}
 rayon = "1.4"
 thiserror = "1.0.23"
-<<<<<<< HEAD
-
+bincode = "1.3.2"
 
 [[bin]]
 name = "reverie-fs"
-path = "src/fieldswitched.rs"
-=======
-bincode = "1.3.2"
->>>>>>> 9e81fda9
+path = "src/fieldswitched.rs"