--- conflicted
+++ resolved
@@ -471,14 +471,14 @@
 
             (
                 Proof {
-                    // omit player from TreePRF and provide pre-processing commitment
+                    // omit player from TreePrf and provide pre-processing commitment
                     runs: omitted
                         .iter()
                         .cloned()
                         .zip(preprocessing.hidden.iter())
                         .zip(masked_branches.into_iter())
                         .map(|((omit, run), (branch, proof))| {
-                            let tree = TreePRF::new(D::PLAYERS, run.seed);
+                            let tree = TreePrf::new(D::PLAYERS, run.seed);
                             Run {
                                 proof,
                                 branch,
@@ -546,55 +546,7 @@
         // close input writers
         inputs.clear();
 
-<<<<<<< HEAD
         extraction_task.await
-=======
-        // extract which players to omit in every run (Fiat-Shamir)
-        let mut oracle = RandomOracle::new(CONTEXT_ORACLE_ONLINE, bind);
-        let mut masked_branches = Vec::with_capacity(D::ONLINE_REPETITIONS);
-
-        for (pp, t) in preprocessing.hidden.iter().zip(tasks.into_iter()) {
-            let (masked, proof, transcript) = t.await.unwrap();
-            masked_branches.push((masked, proof));
-
-            // RO((preprocessing, transcript))
-            oracle.feed(pp.union.as_bytes());
-            oracle.feed(transcript.as_bytes());
-        }
-
-        let omitted: Vec<usize> =
-            random_vector(&mut oracle.query(), D::PLAYERS, D::ONLINE_REPETITIONS);
-
-        debug_assert_eq!(omitted.len(), D::ONLINE_REPETITIONS);
-
-        (
-            Proof {
-                // omit player from TreePrf and provide pre-processing commitment
-                runs: omitted
-                    .iter()
-                    .cloned()
-                    .zip(preprocessing.hidden.iter())
-                    .zip(masked_branches.into_iter())
-                    .map(|((omit, run), (branch, proof))| {
-                        let tree = TreePrf::new(D::PLAYERS, run.seed);
-                        Run {
-                            proof,
-                            branch,
-                            commitment: run.commitments[omit].clone(),
-                            open: tree.puncture(omit),
-                            _ph: PhantomData,
-                        }
-                    })
-                    .collect(),
-                _ph: PhantomData,
-            },
-            StreamingProver {
-                branch,
-                omitted,
-                preprocessing,
-            },
-        )
->>>>>>> 90e77a9a
     }
 
     pub async fn stream(
