--- conflicted
+++ resolved
@@ -8,16 +8,13 @@
 
     use crate::algebra::gf2::*;
     use crate::algebra::z64::{Scalar, Z64P8};
-<<<<<<< HEAD
     use crate::algebra::*;
     use crate::tests::*;
     use crate::util::eval::{evaluate_fieldswitching_btoa_program, evaluate_program};
     use crate::Instruction;
     use crate::{fieldswitching, ConnectionInstruction};
-=======
     use async_std::sync::Arc;
     use async_std::task;
->>>>>>> aae21f70
 
     #[test]
     fn test_mini_proof_gf2p8() {
